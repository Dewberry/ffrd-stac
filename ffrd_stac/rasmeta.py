from datetime import datetime, timedelta
import re
from typing import Any, Optional, Tuple
import warnings
import zipfile 
import os
import fsspec
import h5py
import numpy as np
import pyproj
import shapely
import shapely.ops
import boto3
from io import BytesIO
import logging


def to_snake_case(text):
    """
    Convert a string to snake case, removing punctuation and other symbols.
    
    Args:
    text (str): The string to be converted.

    Returns:
    str: The snake case version of the string.
    """
    import re

    # Remove all non-word characters (everything except numbers and letters)
    text = re.sub(r'[^\w\s]', '', text)

    # Replace all runs of whitespace with a single underscore
    text = re.sub(r'\s+', '_', text)

    # Convert to lower case
    return text.lower()


def parse_simulation_time_window(window: str) -> Tuple[datetime, datetime]:
    split = window.split(' to ')
    format = '%d%b%Y %H%M'
    begin = datetime.strptime(split[0], format)
    end = datetime.strptime(split[1], format)
    return begin, end


def parse_ras_datetime(datetime_str: str) -> datetime:
    format = '%d%b%Y %H:%M:%S'
    return datetime.strptime(datetime_str, format)


def parse_ras_simulation_window_datetime(datetime_str) -> datetime:
    format = '%d%b%Y %H%M'
    return datetime.strptime(datetime_str, format)


def parse_run_time_window(window: str) -> Tuple[datetime, datetime]:
    split = window.split(' to ')
    begin = parse_ras_datetime(split[0])
    end = parse_ras_datetime(split[1])
    return begin, end


def parse_duration(duration_str: str) -> timedelta:
    # Split the duration string into hours, minutes, and seconds
    hours, minutes, seconds = map(int, duration_str.split(':'))
    # Create a timedelta object
    duration = timedelta(hours=hours, minutes=minutes, seconds=seconds)
    return duration


def convert_hdf5_string(value: str):
    ras_datetime_format1_re = r"\d{2}\w{3}\d{4} \d{2}:\d{2}:\d{2}"
    ras_datetime_format2_re = r"\d{2}\w{3}\d{4} \d{2}\d{2}"
    s = value.decode('utf-8')
    if s == "True":
        return True
    elif s == "False":
        return False
    elif re.match(rf"^{ras_datetime_format1_re}", s):
        if re.match(rf"^{ras_datetime_format1_re} to {ras_datetime_format1_re}$", s):
            split = s.split(" to ")
            return [
                parse_ras_datetime(split[0]).isoformat(),
                parse_ras_datetime(split[1]).isoformat(),
            ]
        return parse_ras_datetime(s).isoformat()
    elif re.match(rf"^{ras_datetime_format2_re}", s):
        if re.match(rf"^{ras_datetime_format2_re} to {ras_datetime_format2_re}$", s):
            split = s.split(" to ")
            return [
                parse_ras_simulation_window_datetime(split[0]).isoformat(),
                parse_ras_simulation_window_datetime(split[1]).isoformat(),
            ]
        return parse_ras_simulation_window_datetime(s).isoformat()
    return s 


def convert_hdf5_value(value):
    # TODO (?): handle "8-bit bitfield" values in 2D Flow Area groups

    # Check for NaN (np.nan)
    if isinstance(value, np.floating) and np.isnan(value):
        return None
    
    # Check for byte strings
    elif isinstance(value, bytes) or isinstance(value, np.bytes_):
        return convert_hdf5_string(value)
    
    # Check for NumPy integer or float types
    elif isinstance(value, np.integer):
        return int(value)
    elif isinstance(value, np.floating):
        return float(value)
    
    # Leave regular ints and floats as they are
    elif isinstance(value, (int, float)):
        return value

    elif isinstance(value, (list, tuple, np.ndarray)):
        if len(value) > 1:
            return [convert_hdf5_value(v) for v in value]
        else:
            return convert_hdf5_value(value[0])
    
    # Convert all other types to string
    else:
        return str(value) 


def hdf5_attrs_to_dict(attrs, prefix: str = None) -> dict:
    results = {}
    for k, v in attrs.items():
        value = convert_hdf5_value(v)
        if prefix:
            key = f"{to_snake_case(prefix)}:{to_snake_case(k)}"
        else:
            key = to_snake_case(k)
        results[key] = value
    return results


def get_first_hdf_group(parent_group: h5py.Group) -> Optional[h5py.Group]:
    for _, item in parent_group.items():
        if isinstance(item, h5py.Group):
            return item
    return None


def geom_to_4326(s: shapely.Geometry, proj_wkt: str) -> shapely.Geometry:
    source_crs = pyproj.CRS.from_wkt(proj_wkt)
    target_crs = pyproj.CRS.from_epsg(4326)
    transformer = pyproj.Transformer.from_proj(source_crs, target_crs, always_xy=True)
    return shapely.ops.transform(transformer.transform, s)

class RasHdf(h5py.File):
    def __init__(self, name, mode='r', **kwargs):
        super().__init__(name, mode, **kwargs)

    @classmethod
    def open_url(cls, url: str, mode: str = "r", **kwargs):
        s3f = fsspec.open(url, mode="rb")
        return cls(s3f.open(), mode, **kwargs)

    def get_attrs(self):
        attrs = hdf5_attrs_to_dict(self.attrs)
        projection = attrs.pop("projection", None)
        if projection is not None:
            attrs["proj:wkt2"] = projection
        return attrs

    @classmethod
    def hdf_from_zip(cls, bucket_name, zip_file_key, hdf_file_name, ras_hdf_type, mode='r', **kwargs):
        """
        acceptable parameters for ras_hdf_type are `plan` or `geom`
        """
        s3 = boto3.client('s3')
        response = s3.get_object(Bucket=bucket_name, Key=zip_file_key)

        with zipfile.ZipFile(BytesIO(response['Body'].read())) as zip_ref:
            if hdf_file_name not in zip_ref.namelist():
                raise FileNotFoundError(f"{hdf_file_name} not found in the zip file.")

            with zip_ref.open(hdf_file_name) as hdf_file:
                hdf_content = hdf_file.read()

        if ras_hdf_type == "plan":
            return RasPlanHdf(BytesIO(hdf_content), mode, **kwargs)
        elif ras_hdf_type == "geom":    
            return RasGeomHdf(BytesIO(hdf_content), mode, **kwargs)
        else:
            return cls(BytesIO(hdf_content), mode, **kwargs)


class RasPlanHdf(RasHdf):

    def __init__(self, name, mode='r', **kwargs):
        super().__init__(name, mode, **kwargs)

    def get_plan_attrs(self, include_results: bool = False):
        attrs = self.get_attrs()

        plan_info = self.get('Plan Data/Plan Information')
        if plan_info is not None:
            plan_info_attrs = hdf5_attrs_to_dict(plan_info.attrs, prefix="Plan Information")
            attrs.update(plan_info_attrs)

        plan_params = self.get('Plan Data/Plan Parameters')
        if plan_params is not None:
            plan_params_attrs = hdf5_attrs_to_dict(plan_params.attrs, prefix="Plan Parameters")
            attrs.update(plan_params_attrs)

        precip = self.get('Event Conditions/Meteorology/Precipitation')
        if precip is not None:
            precip_attrs = hdf5_attrs_to_dict(precip.attrs, prefix="Meteorology")
            precip_attrs.pop("meteorology:projection", None)
            attrs.update(precip_attrs)

        if include_results:
            attrs.update(self.get_plan_results_attrs())

        return attrs

    def get_plan_results_attrs(self):
        attrs = {}

        unsteady_results = self.get('Results/Unsteady')
        if unsteady_results is not None:
            unsteady_results_attrs = hdf5_attrs_to_dict(unsteady_results.attrs, prefix="Unsteady Results")
            attrs.update(unsteady_results_attrs)
        
        summary = self.get('Results/Unsteady/Summary')
        if summary is not None:
            summary_attrs = hdf5_attrs_to_dict(summary.attrs, prefix="Results Summary")
            computation_time_total = summary_attrs.get('results_summary:computation_time_total')
            results_summary = {
                "results_summary:computation_time_total": computation_time_total,
                "results_summary:run_time_window": summary_attrs.get("results_summary:run_time_window"),
                "results_summary:solution": summary_attrs.get("results_summary:solution"),
            }
            if computation_time_total is not None:
                computation_time_total_minutes = parse_duration(computation_time_total).total_seconds() / 60
                results_summary['results_summary:computation_time_total_minutes'] = computation_time_total_minutes
            attrs.update(results_summary)

        volume_accounting = self.get('Results/Unsteady/Summary/Volume Accounting')
        if volume_accounting is not None:
            volume_accounting_attrs = hdf5_attrs_to_dict(volume_accounting.attrs, prefix="Volume Accounting")
            attrs.update(volume_accounting_attrs)

        return attrs


class RasGeomHdf(RasHdf):

    def __init__(self, name, mode='r', **kwargs):
        super().__init__(name, mode, **kwargs) 

    def get_geom_attrs(self):
        attrs = self.get_attrs()

        geometry = self.get('Geometry')
        if geometry is not None:
            geometry_attrs = hdf5_attrs_to_dict(geometry.attrs, prefix="Geometry")
            attrs.update(geometry_attrs)

        structures = self.get('Geometry/Structures')
        if structures is not None:
            structures_attrs = hdf5_attrs_to_dict(structures.attrs, prefix="Structures")
            attrs.update(structures_attrs)

        try:
            d2_flow_area = get_first_hdf_group(self.get('Geometry/2D Flow Areas'))
        except AttributeError:
            logging.warning("Unable to get 2D Flow Area; Geometry/2D Flow Areas group not found in HDF5 file.")   
            return attrs
        
        if d2_flow_area is not None:
            d2_flow_area_attrs = hdf5_attrs_to_dict(d2_flow_area.attrs, prefix="2D Flow Areas")
            cell_average_size = d2_flow_area_attrs.get('2d_flow_area:cell_average_size', None)
            if cell_average_size is not None:
                d2_flow_area_attrs["2d_flow_area:cell_average_length"] = cell_average_size ** 0.5
            attrs.update(d2_flow_area_attrs)

        return attrs

    def get_projection(self) -> Optional[str]:
        try:
            projection = self.attrs.get("Projection")
        except AttributeError:
            logging.warning("Unable to get projection; Projection attribute not found in HDF5 file.")   
            return None 
        if projection is not None:
            return projection.decode('utf-8')

<<<<<<< HEAD
    def get_2d_flow_area_perimeter(self, simplify: float = 0.001, wgs84: bool = True) -> Optional[shapely.Polygon]:
        try:
            d2_flow_area = get_first_hdf_group(self.get('Geometry/2D Flow Areas'))
        except AttributeError:
            logging.warning("Unable to get 2D Flow Area perimeter; Geometry/2D Flow Areas group not found in HDF5 file.")   
            return None
        
=======
    def get_2d_flow_area_perimeter(self, simplify: Optional[float] = None, wgs84: bool = True) -> Optional[shapely.Polygon]:
        d2_flow_area = get_first_hdf_group(self.get('Geometry/2D Flow Areas'))
>>>>>>> 204e1ec8
        if d2_flow_area is None:
            return None
        
        perim = d2_flow_area.get('Perimeter')
        if perim is None:
            return None
        
        perim_coords = perim[:]
        perim_polygon = shapely.Polygon(perim_coords)
        if simplify is not None:
            perim_polygon = perim_polygon.simplify(simplify)
        if wgs84:
            proj_wkt = self.get_projection()
            if proj_wkt is not None:
                return geom_to_4326(perim_polygon, proj_wkt)
            warnings.warn("Unable to convert 2D Flow Area perimeter to WGS 84 (EPSG:4326); projection not specified in HDF5 file.")
            
        return perim_polygon<|MERGE_RESOLUTION|>--- conflicted
+++ resolved
@@ -294,7 +294,6 @@
         if projection is not None:
             return projection.decode('utf-8')
 
-<<<<<<< HEAD
     def get_2d_flow_area_perimeter(self, simplify: float = 0.001, wgs84: bool = True) -> Optional[shapely.Polygon]:
         try:
             d2_flow_area = get_first_hdf_group(self.get('Geometry/2D Flow Areas'))
@@ -302,10 +301,6 @@
             logging.warning("Unable to get 2D Flow Area perimeter; Geometry/2D Flow Areas group not found in HDF5 file.")   
             return None
         
-=======
-    def get_2d_flow_area_perimeter(self, simplify: Optional[float] = None, wgs84: bool = True) -> Optional[shapely.Polygon]:
-        d2_flow_area = get_first_hdf_group(self.get('Geometry/2D Flow Areas'))
->>>>>>> 204e1ec8
         if d2_flow_area is None:
             return None
         
